[![DOI](https://zenodo.org/badge/DOI/10.5281/zenodo.10519719.svg)](https://doi.org/10.5281/zenodo.10519719)

# *mdx2*: macromolecular diffuse scattering data reduction in python

## Manuscripts

*Mdx2* is based on algorithms and general philosophy of the MATLAB library [mdx-lib](https://github.com/ando-lab/mdx-lib). The methods are described in the following publications:

- Meisburger SP & Ando N. Scaling and merging macromolecular diffuse scattering with *mdx2*. Acta Cryst. D**80**, 299-313. [DOI](https://doi.org/10.1107/S2059798324002705)
- Meisburger SP & Ando N. Chapter Two - Processing macromolecular diffuse scattering data. In *Methods in Enzymology* Volume **688**, 43-86. [DOI](https://doi.org/10.1016/bs.mie.2023.06.010), [BioRxiv](https://www.biorxiv.org/content/10.1101/2023.06.04.543637v1)
- Meisburger SP, Case DA & Ando N. Diffuse X-ray scattering from correlated motions in a protein crystal. *Nature Communications* **11**, 1271 (2020). [DOI](https://doi.org/10.1038/s41467-020-14933-6)


## Examples

### Insulin tutorial

A introductory walkthrough is included. See [examples/insulin-tutorial](examples/insulin-tutorial/README.md) for instructions.

### Multi-crystal scaling

Scripts to process and analyze the multi-crystal insulin dataset from Meisburger & Ando 2024 are provided in [examples/insulin-multi-crystal](examples/insulin-multi-crystal).

## Versions

<<<<<<< HEAD
=======
### Version 1.0.2

- Rudimentary Bragg peak integration, in development
- Support for non-reference space group settings
- Bug fixes, including:
    - Symmetry operators now rotate in the correct direction
    - Gracefully skip missing or masked data chunks

>>>>>>> cf8c82d3
### Version 1.0.1

- MIT license

### Version 1.0.0

New:
- Implementation of the full scaling model from mdx-lib
- Scale and merge multi-sweep datasets
- Parallel processing
- Improved handling of systematic absences
- Example scripts and jupyter notebooks for multi-crystal data

### Version 0.3.0

Features:
- pip-installable via setup.py
- fully-featured command-line interface
- import geometry from *dials*
- read and write objects to nexus-formatted h5 files
- support for basic masking, integration, background subtraction, scaling, and merging
- construct 2D slices and 3D maps with symmetry expansion
- convert h,k,l tables to/from Pandas DataFrame

Limitations:
- single sweep datasets only (one experiment per expt file)
- not parallelized
- scaling model includes phi-dependent term only
- file format details will likely change in future releases

## Installation

### Using conda (for introductory tutorial)

Install version 0.3.0 using conda: see [examples/insulin-tutorial](examples/insulin-tutorial/README.md) for detailed instructions.

### Using micromamba (for latest version)

Install [micromamba](https://mamba.readthedocs.io/en/latest/installation/micromamba-installation.html).

```bash
curl -O https://raw.githubusercontent.com/ando-lab/mdx2/main/env.yaml
micromamba create -f env.yaml
micromamba activate mdx2
pip install git+https://github.com/ando-lab/mdx2.git
```<|MERGE_RESOLUTION|>--- conflicted
+++ resolved
@@ -23,8 +23,6 @@
 
 ## Versions
 
-<<<<<<< HEAD
-=======
 ### Version 1.0.2
 
 - Rudimentary Bragg peak integration, in development
@@ -33,7 +31,6 @@
     - Symmetry operators now rotate in the correct direction
     - Gracefully skip missing or masked data chunks
 
->>>>>>> cf8c82d3
 ### Version 1.0.1
 
 - MIT license
